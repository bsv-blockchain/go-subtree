package subtree

import (
	"bytes"
	"encoding/binary"
	"fmt"
	"testing"

	"github.com/bsv-blockchain/go-bt/v2/chainhash"
	"github.com/stretchr/testify/assert"
	"github.com/stretchr/testify/require"
)

const expectedSizeFourMessage = "expected size to be 4, got %d"

func TestNewTree(t *testing.T) {
	t.Run("invalid size", func(t *testing.T) {
		_, err := NewTreeByLeafCount(123)
		require.Error(t, err)
	})

	t.Run("valid size", func(t *testing.T) {
		st, err := NewTree(20)
		require.NoError(t, err)

		if st.Size() != 1048576 {
			t.Errorf("expected size to be 1048576, got %d", st.Size())
		}
	})
}

func TestNewIncompleteTreeByLeafCount(t *testing.T) {
	t.Run("invalid size", func(t *testing.T) {
		_, err := NewIncompleteTreeByLeafCount(0)
		require.Error(t, err)
	})

	t.Run("valid size", func(t *testing.T) {
		st, err := NewIncompleteTreeByLeafCount(20)
		require.NoError(t, err)

		// should be the next power of 2
		assert.Equal(t, 32, st.Size())
	})
}

func TestRootHash(t *testing.T) {
	t.Run("root hash", func(t *testing.T) {
		st, err := NewTree(2)
		require.NoError(t, err)

		if st.Size() != 4 {
			t.Errorf(expectedSizeFourMessage, st.Size())
		}

		hash1, _ := chainhash.NewHashFromStr("97af9ad3583e2f83fc1e44e475e3a3ee31ec032449cc88b491479ef7d187c115")
		hash2, _ := chainhash.NewHashFromStr("7ce05dda56bc523048186c0f0474eb21c92fe35de6d014bd016834637a3ed08d")
		hash3, _ := chainhash.NewHashFromStr("3070fb937289e24720c827cbc24f3fce5c361cd7e174392a700a9f42051609e0")
		hash4, _ := chainhash.NewHashFromStr("d3cde0ab7142cc99acb31c5b5e1e941faed1c5cf5f8b63ed663972845d663487")
		_ = st.AddNode(*hash1, 111, 0)
		_ = st.AddNode(*hash2, 111, 0)
		_ = st.AddNode(*hash3, 111, 0)
		_ = st.AddNode(*hash4, 111, 0)

		rootHash := st.RootHash()
		assert.Equal(t, "b47df6aa4fe0a1d3841c635444be4e33eb8cdc2f2e929ced06d0a8454fb28225", rootHash.String())
	})
}

func TestRootHashWithReplaceRootNode(t *testing.T) {
	t.Run("empty tree", func(t *testing.T) {
		st, err := NewTree(2)
		require.NoError(t, err)

		rootHash := st.RootHash()
		assert.Nil(t, rootHash)
	})

	t.Run("replace with 0 noded", func(t *testing.T) {
		st, err := NewTree(2)
		require.NoError(t, err)

		hash1, _ := chainhash.NewHashFromStr("97af9ad3583e2f83fc1e44e475e3a3ee31ec032449cc88b491479ef7d187c115")

		rootHash := st.RootHash()
		assert.Nil(t, rootHash)

		rootHash2, err := st.RootHashWithReplaceRootNode(hash1, 111, 0)
		require.NoError(t, err)
		assert.NotEqual(t, rootHash, rootHash2)
		assert.Equal(t, "97af9ad3583e2f83fc1e44e475e3a3ee31ec032449cc88b491479ef7d187c115", rootHash2.String())
	})

	t.Run("replace with only 1 node", func(t *testing.T) {
		st, err := NewTree(2)
		require.NoError(t, err)

		if st.Size() != 4 {
			t.Errorf(expectedSizeFourMessage, st.Size())
		}

		_ = st.AddCoinbaseNode()

		hash1, _ := chainhash.NewHashFromStr("97af9ad3583e2f83fc1e44e475e3a3ee31ec032449cc88b491479ef7d187c115")

		rootHash := st.RootHash()
		assert.Equal(t, "ffffffffffffffffffffffffffffffffffffffffffffffffffffffffffffffff", rootHash.String())

		rootHash2, err := st.RootHashWithReplaceRootNode(hash1, 111, 0)
		require.NoError(t, err)
		assert.NotEqual(t, rootHash, rootHash2)
		assert.Equal(t, "97af9ad3583e2f83fc1e44e475e3a3ee31ec032449cc88b491479ef7d187c115", rootHash2.String())
	})

	t.Run("root hash with replace root node", func(t *testing.T) {
		st, err := NewTree(2)
		require.NoError(t, err)

		if st.Size() != 4 {
			t.Errorf(expectedSizeFourMessage, st.Size())
		}

		hash1, _ := chainhash.NewHashFromStr("97af9ad3583e2f83fc1e44e475e3a3ee31ec032449cc88b491479ef7d187c115")
		hash2, _ := chainhash.NewHashFromStr("7ce05dda56bc523048186c0f0474eb21c92fe35de6d014bd016834637a3ed08d")
		hash3, _ := chainhash.NewHashFromStr("3070fb937289e24720c827cbc24f3fce5c361cd7e174392a700a9f42051609e0")
		hash4, _ := chainhash.NewHashFromStr("d3cde0ab7142cc99acb31c5b5e1e941faed1c5cf5f8b63ed663972845d663487")
		_ = st.AddNode(*hash1, 111, 0)
		_ = st.AddNode(*hash2, 111, 0)
		_ = st.AddNode(*hash3, 111, 0)
		_ = st.AddNode(*hash4, 111, 0)

		rootHash := st.RootHash()
		assert.Equal(t, "b47df6aa4fe0a1d3841c635444be4e33eb8cdc2f2e929ced06d0a8454fb28225", rootHash.String())

		rootHash2, err := st.RootHashWithReplaceRootNode(hash4, 111, 0)
		require.NoError(t, err)
		assert.NotEqual(t, rootHash, rootHash2)
		assert.Equal(t, "dfec71cf72403643187e9e02d7c436e87251fa098cffa54d182022153da3d09a", rootHash2.String())
	})
}

func TestGetMap(t *testing.T) {
	st, err := NewTree(2)
	require.NoError(t, err)

	if st.Size() != 4 {
		t.Errorf(expectedSizeFourMessage, st.Size())
	}

	hash1, _ := chainhash.NewHashFromStr("8c14f0db3df150123e6f3dbbf30f8b955a8249b62ac1d1ff16284aefa3d06d87")
	hash2, _ := chainhash.NewHashFromStr("fff2525b8931402dd09222c50775608f75787bd2b87e56995a7bdd30f79702c4")
	hash3, _ := chainhash.NewHashFromStr("6359f0868171b1d194cbee1af2f16ea598ae8fad666d9b012c8ed2b79a236ec4")
	hash4, _ := chainhash.NewHashFromStr("e9a66845e05d5abc0ad04ec80f774a7e585c6e8db975962d069a522137b80c1d")
	_ = st.AddNode(*hash1, 111, 101)
	_ = st.AddNode(*hash2, 112, 102)
	_ = st.AddNode(*hash3, 113, 103)
	_ = st.AddNode(*hash4, 114, 104)

	txMap, err := st.GetMap()
	require.NoError(t, err)

	assert.Equal(t, 4, txMap.Length())

	for _, node := range st.Nodes {
		txIdx, ok := txMap.Get(node.Hash)
		require.True(t, ok, "expected to find hash %s in map", node.Hash.String())

		// find node in original tree
		originalIdx := st.NodeIndex(node.Hash)
		assert.Equal(t, uint64(originalIdx), txIdx) //nolint:gosec // Ignore for now
	}
}

func TestHasNode(t *testing.T) {
	t.Run("exists", func(t *testing.T) {
		st, err := NewTree(2)
		require.NoError(t, err)

		if st.Size() != 4 {
			t.Errorf(expectedSizeFourMessage, st.Size())
		}

		hash1, _ := chainhash.NewHashFromStr("8c14f0db3df150123e6f3dbbf30f8b955a8249b62ac1d1ff16284aefa3d06d87")
		_ = st.AddNode(*hash1, 111, 0)

		exists := st.HasNode(*hash1)
		assert.True(t, exists)
	})

	t.Run("does not exist", func(t *testing.T) {
		st, err := NewTree(2)
		require.NoError(t, err)

		if st.Size() != 4 {
			t.Errorf(expectedSizeFourMessage, st.Size())
		}

		hash1, _ := chainhash.NewHashFromStr("8c14f0db3df150123e6f3dbbf30f8b955a8249b62ac1d1ff16284aefa3d06d87")
		exists := st.HasNode(*hash1)
		assert.False(t, exists)
	})
}

func TestGetNode(t *testing.T) {
	t.Run("exists", func(t *testing.T) {
		st, err := NewTree(2)
		require.NoError(t, err)

		if st.Size() != 4 {
			t.Errorf(expectedSizeFourMessage, st.Size())
		}

		hash1, _ := chainhash.NewHashFromStr("8c14f0db3df150123e6f3dbbf30f8b955a8249b62ac1d1ff16284aefa3d06d87")
		_ = st.AddNode(*hash1, 111, 0)

		node, err := st.GetNode(*hash1)
		require.NoError(t, err)
		assert.Equal(t, *hash1, node.Hash)
		assert.Equal(t, uint64(111), node.Fee)
	})

	t.Run("does not exist", func(t *testing.T) {
		st, err := NewTree(2)
		require.NoError(t, err)

		if st.Size() != 4 {
			t.Errorf(expectedSizeFourMessage, st.Size())
		}

		hash1, _ := chainhash.NewHashFromStr("8c14f0db3df150123e6f3dbbf30f8b955a8249b62ac1d1ff16284aefa3d06d87")
		node, err := st.GetNode(*hash1)
		require.Error(t, err)
		assert.Nil(t, node)
	})
}

func TestDifference(t *testing.T) {
	st1, err := NewTree(2)
	require.NoError(t, err)

	hash1, _ := chainhash.NewHashFromStr("8c14f0db3df150123e6f3dbbf30f8b955a8249b62ac1d1ff16284aefa3d06d87")
	hash2, _ := chainhash.NewHashFromStr("fff2525b8931402dd09222c50775608f75787bd2b87e56995a7bdd30f79702c4")
	hash3, _ := chainhash.NewHashFromStr("6359f0868171b1d194cbee1af2f16ea598ae8fad666d9b012c8ed2b79a236ec4")
	hash4, _ := chainhash.NewHashFromStr("e9a66845e05d5abc0ad04ec80f774a7e585c6e8db975962d069a522137b80c1d")
	_ = st1.AddNode(*hash1, 111, 0)
	_ = st1.AddNode(*hash2, 112, 0)
	_ = st1.AddNode(*hash3, 113, 0)
	_ = st1.AddNode(*hash4, 114, 0)

	st2, err := NewTree(2)
	require.NoError(t, err)

	_ = st2.AddNode(*hash3, 113, 0)
	_ = st2.AddNode(*hash4, 114, 0)

	st2Map, err := st2.GetMap()
	require.NoError(t, err)

	diff, err := st1.Difference(st2Map)
	require.NoError(t, err)

	assert.Len(t, diff, 2)
	assert.Equal(t, *hash1, diff[0].Hash)
	assert.Equal(t, *hash2, diff[1].Hash)
}

func TestRootHashSimon(t *testing.T) {
	st, err := NewTree(2)
	require.NoError(t, err)

	if st.Size() != 4 {
		t.Errorf(expectedSizeFourMessage, st.Size())
	}

	hash1, _ := chainhash.NewHashFromStr("8c14f0db3df150123e6f3dbbf30f8b955a8249b62ac1d1ff16284aefa3d06d87")
	hash2, _ := chainhash.NewHashFromStr("fff2525b8931402dd09222c50775608f75787bd2b87e56995a7bdd30f79702c4")
	hash3, _ := chainhash.NewHashFromStr("6359f0868171b1d194cbee1af2f16ea598ae8fad666d9b012c8ed2b79a236ec4")
	hash4, _ := chainhash.NewHashFromStr("e9a66845e05d5abc0ad04ec80f774a7e585c6e8db975962d069a522137b80c1d")
	_ = st.AddNode(*hash1, 111, 0)
	_ = st.AddNode(*hash2, 111, 0)
	_ = st.AddNode(*hash3, 111, 0)
	_ = st.AddNode(*hash4, 111, 0)

	rootHash := st.RootHash()
	assert.Equal(t, "f3e94742aca4b5ef85488dc37c06c3282295ffec960994b2c0d5ac2a25a95766", rootHash.String())
}

func TestTwoTransactions(t *testing.T) {
	st, err := NewTree(1)
	require.NoError(t, err)

	if st.Size() != 2 {
		t.Errorf(expectedSizeFourMessage, st.Size())
	}

	hash1, _ := chainhash.NewHashFromStr("de2c2e8628ab837ceff3de0217083d9d5feb71f758a5d083ada0b33a36e1b30e")
	hash2, _ := chainhash.NewHashFromStr("89878bfd69fba52876e5217faec126fc6a20b1845865d4038c12f03200793f48")
	_ = st.AddNode(*hash1, 111, 0)
	_ = st.AddNode(*hash2, 111, 0)

	rootHash := st.RootHash()
	assert.Equal(t, "7a059188283323a2ef0e02dd9f8ba1ac550f94646290d0a52a586e5426c956c5", rootHash.String())
}

func TestSubtreeGetMerkleProof(t *testing.T) {
	st, err := NewTree(3)
	require.NoError(t, err)

	if st.Size() != 8 {
		t.Errorf(expectedSizeFourMessage, st.Size())
	}

	txIDs := []string{
		"4634057867994ae379e82b408cc9eb145a6e921b95ca38f2ced7eb880685a290",
		"7f87fe1100963977975cef49344e442b4fa3dd9d41de19bc94609c100210ca05",
		"a28c1021f07263101f5a5052c6a7bdc970ac1d0ab09d8d20aa7a4a61ad9d6597",
		"dcd31c71368f757f65105d68ee1a2e5598db84900e28dabecba23651c5cda468",
		"7bac32882547cbb540914f48c6ac99ac682ef001c3aa3d4dcdb5951c8db79678",
		"67c0f4eb336057ecdf940497a75fcbd1a131e981edf568b54eed2f944889e441",
	}

	var txHash *chainhash.Hash
	for _, txID := range txIDs {
		txHash, _ = chainhash.NewHashFromStr(txID)
		_ = st.AddNode(*txHash, 101, 0)
	}

	proof, err := st.GetMerkleProof(1)
	require.NoError(t, err)
	assert.Len(t, proof, 3)
	assert.Equal(t, "4634057867994ae379e82b408cc9eb145a6e921b95ca38f2ced7eb880685a290", proof[0].String())
	assert.Equal(t, "a9e6413abb02b534ff5250cbabdc673480656d0e053cfd23fd010241d5e045f2", proof[1].String())
	assert.Equal(t, "63fd0f07ff87223f688d0809f46a8118f185bab04d300406513acdc8832bad5e", proof[2].String())
	assert.Equal(t, "68e239fc6684a224142add79ebed60569baedf667c6be03a5f8719aba44a488b", st.RootHash().String())

	proof, err = st.GetMerkleProof(4)
	require.NoError(t, err)
	assert.Len(t, proof, 3)
	assert.Equal(t, "67c0f4eb336057ecdf940497a75fcbd1a131e981edf568b54eed2f944889e441", proof[0].String())
	assert.Equal(t, "e2a6065233b307b77a5f73f9f27843d42e48d5e061567416b4508517ef2dd452", proof[1].String())
	assert.Equal(t, "bfd8a13a5cb1ba128319ee95e09a7e2ff67a52d0c9af8485bfffae737e32d6bf", proof[2].String())
	assert.Equal(t, "68e239fc6684a224142add79ebed60569baedf667c6be03a5f8719aba44a488b", st.RootHash().String())

	proof, err = st.GetMerkleProof(6)
	require.Error(t, err) // out of range
	assert.Empty(t, proof)
}

func TestSubtreeSerialize(t *testing.T) {
	t.Run("Serialize", func(t *testing.T) {
		st, err := NewTree(2)
		require.NoError(t, err)

		if st.Size() != 4 {
			t.Errorf(expectedSizeFourMessage, st.Size())
		}

		hash1, _ := chainhash.NewHashFromStr("8c14f0db3df150123e6f3dbbf30f8b955a8249b62ac1d1ff16284aefa3d06d87")
		hash2, _ := chainhash.NewHashFromStr("fff2525b8931402dd09222c50775608f75787bd2b87e56995a7bdd30f79702c4")
		hash3, _ := chainhash.NewHashFromStr("6359f0868171b1d194cbee1af2f16ea598ae8fad666d9b012c8ed2b79a236ec4")
		hash4, _ := chainhash.NewHashFromStr("e9a66845e05d5abc0ad04ec80f774a7e585c6e8db975962d069a522137b80c1d")
		_ = st.AddNode(*hash1, 111, 0)
		_ = st.AddNode(*hash2, 111, 0)
		_ = st.AddNode(*hash3, 111, 0)
		_ = st.AddNode(*hash4, 111, 0)

		serializedBytes, err := st.Serialize()
		require.NoError(t, err)

		newSubtree, err := NewTree(2)
		require.NoError(t, err)

		err = newSubtree.Deserialize(serializedBytes)
		require.NoError(t, err)
		assert.Equal(t, st.Fees, newSubtree.Fees)
		assert.Equal(t, st.Size(), newSubtree.Size())
		assert.Equal(t, st.RootHash(), newSubtree.RootHash())

		assert.Len(t, newSubtree.Nodes, len(st.Nodes))

		for i := 0; i < len(st.Nodes); i++ {
			assert.Equal(t, st.Nodes[i].Hash.String(), newSubtree.Nodes[i].Hash.String())
			assert.Equal(t, st.Nodes[i].Fee, newSubtree.Nodes[i].Fee)
		}
	})

	t.Run("Serialize nodes", func(t *testing.T) {
		st, err := NewTree(2)
		require.NoError(t, err)

		if st.Size() != 4 {
			t.Errorf(expectedSizeFourMessage, st.Size())
		}

		hash1, _ := chainhash.NewHashFromStr("8c14f0db3df150123e6f3dbbf30f8b955a8249b62ac1d1ff16284aefa3d06d87")
		hash2, _ := chainhash.NewHashFromStr("fff2525b8931402dd09222c50775608f75787bd2b87e56995a7bdd30f79702c4")
		hash3, _ := chainhash.NewHashFromStr("6359f0868171b1d194cbee1af2f16ea598ae8fad666d9b012c8ed2b79a236ec4")
		hash4, _ := chainhash.NewHashFromStr("e9a66845e05d5abc0ad04ec80f774a7e585c6e8db975962d069a522137b80c1d")
		_ = st.AddNode(*hash1, 111, 0)
		_ = st.AddNode(*hash2, 111, 0)
		_ = st.AddNode(*hash3, 111, 0)
		_ = st.AddNode(*hash4, 111, 0)

		subtreeBytes, err := st.SerializeNodes()
		require.NoError(t, err)

		require.Len(t, subtreeBytes, chainhash.HashSize*4)

		txHashes := make([]chainhash.Hash, len(subtreeBytes)/chainhash.HashSize)
		for i := 0; i < len(subtreeBytes); i += chainhash.HashSize {
			txHashes[i/chainhash.HashSize] = chainhash.Hash(subtreeBytes[i : i+chainhash.HashSize])
		}

		assert.Equal(t, hash1.String(), txHashes[0].String())
		assert.Equal(t, hash2.String(), txHashes[1].String())
		assert.Equal(t, hash3.String(), txHashes[2].String())
		assert.Equal(t, hash4.String(), txHashes[3].String())
	})

	t.Run("New subtree from bytes", func(t *testing.T) {
		st, serializedBytes := getSubtreeBytes(t)

		newSubtree, err := NewSubtreeFromBytes(serializedBytes)
		require.NoError(t, err)

		for i := 0; i < newSubtree.Size(); i += chainhash.HashSize {
			assert.Equal(t, st.Nodes[i/chainhash.HashSize].Hash.String(), newSubtree.Nodes[i/chainhash.HashSize].Hash.String())
		}
	})

	t.Run("New subtree from reader", func(t *testing.T) {
		st, serializedBytes := getSubtreeBytes(t)

		newSubtree, err := NewSubtreeFromReader(bytes.NewReader(serializedBytes))
		require.NoError(t, err)

		for i := 0; i < newSubtree.Size(); i += chainhash.HashSize {
			assert.Equal(t, st.Nodes[i/chainhash.HashSize].Hash.String(), newSubtree.Nodes[i/chainhash.HashSize].Hash.String())
		}
	})

	t.Run("DeserializeNodes with reader", func(t *testing.T) {
		st, serializedBytes := getSubtreeBytes(t)

		subtreeBytes, err := DeserializeNodesFromReader(bytes.NewReader(serializedBytes))
		require.NoError(t, err)

		require.Len(t, subtreeBytes, chainhash.HashSize*4)

		for i := 0; i < len(subtreeBytes); i += chainhash.HashSize {
			txHash := chainhash.Hash(subtreeBytes[i : i+chainhash.HashSize])
			assert.Equal(t, st.Nodes[i/chainhash.HashSize].Hash.String(), txHash.String())
		}
	})

	t.Run("Deserialize with reader", func(t *testing.T) {
		st, serializedBytes := getSubtreeBytes(t)

		newSubtree, err := NewTree(2)
		require.NoError(t, err)

		r := bytes.NewReader(serializedBytes)

		err = newSubtree.DeserializeFromReader(r)
		require.NoError(t, err)
		assert.Equal(t, st.Fees, newSubtree.Fees)
		assert.Equal(t, st.Size(), newSubtree.Size())
		assert.Equal(t, st.RootHash(), newSubtree.RootHash())

		assert.Len(t, newSubtree.Nodes, len(st.Nodes))

		for i := 0; i < len(st.Nodes); i++ {
			assert.Equal(t, st.Nodes[i].Hash.String(), newSubtree.Nodes[i].Hash.String())
			assert.Equal(t, st.Nodes[i].Fee, newSubtree.Nodes[i].Fee)
		}
	})

	t.Run("Serialize with conflicting", func(t *testing.T) {
		st, err := NewTree(2)
		require.NoError(t, err)

		if st.Size() != 4 {
			t.Errorf(expectedSizeFourMessage, st.Size())
		}

		hash1, _ := chainhash.NewHashFromStr("8c14f0db3df150123e6f3dbbf30f8b955a8249b62ac1d1ff16284aefa3d06d87")
		hash2, _ := chainhash.NewHashFromStr("fff2525b8931402dd09222c50775608f75787bd2b87e56995a7bdd30f79702c4")
		hash3, _ := chainhash.NewHashFromStr("6359f0868171b1d194cbee1af2f16ea598ae8fad666d9b012c8ed2b79a236ec4")
		hash4, _ := chainhash.NewHashFromStr("e9a66845e05d5abc0ad04ec80f774a7e585c6e8db975962d069a522137b80c1d")
		_ = st.AddNode(*hash1, 111, 0)
		_ = st.AddNode(*hash2, 111, 0)
		_ = st.AddNode(*hash3, 111, 0)
		_ = st.AddNode(*hash4, 111, 0)

		err = st.AddConflictingNode(*hash3)
		require.NoError(t, err)

		err = st.AddConflictingNode(*hash4)
		require.NoError(t, err)

		serializedBytes, err := st.Serialize()
		require.NoError(t, err)

		newSubtree, err := NewTree(2)
		require.NoError(t, err)

		err = newSubtree.Deserialize(serializedBytes)
		require.NoError(t, err)
		assert.Equal(t, st.Fees, newSubtree.Fees)
		assert.Equal(t, st.Size(), newSubtree.Size())
		assert.Equal(t, st.RootHash(), newSubtree.RootHash())

		assert.Len(t, newSubtree.Nodes, len(st.Nodes))

		for i := 0; i < len(st.Nodes); i++ {
			assert.Equal(t, st.Nodes[i].Hash.String(), newSubtree.Nodes[i].Hash.String())
			assert.Equal(t, st.Nodes[i].Fee, newSubtree.Nodes[i].Fee)
		}

		assert.Len(t, newSubtree.ConflictingNodes, len(st.ConflictingNodes))

		for i := 0; i < len(st.ConflictingNodes); i++ {
			assert.Equal(t, st.ConflictingNodes[i].String(), newSubtree.ConflictingNodes[i].String())
		}

		conflictingNodes, err := DeserializeSubtreeConflictingFromReader(bytes.NewReader(serializedBytes))
		require.NoError(t, err)

		assert.Len(t, conflictingNodes, len(st.ConflictingNodes))

		for i := 0; i < len(st.ConflictingNodes); i++ {
			assert.Equal(t, st.ConflictingNodes[i].String(), conflictingNodes[i].String())
		}
	})
}

func TestDuplicate(t *testing.T) {
	t.Run("Duplicate", func(t *testing.T) {
		st, err := NewTree(2)
		require.NoError(t, err)

		if st.Size() != 4 {
			t.Errorf(expectedSizeFourMessage, st.Size())
		}

		hash1, _ := chainhash.NewHashFromStr("8c14f0db3df150123e6f3dbbf30f8b955a8249b62ac1d1ff16284aefa3d06d87")
		hash2, _ := chainhash.NewHashFromStr("fff2525b8931402dd09222c50775608f75787bd2b87e56995a7bdd30f79702c4")
		hash3, _ := chainhash.NewHashFromStr("6359f0868171b1d194cbee1af2f16ea598ae8fad666d9b012c8ed2b79a236ec4")
		hash4, _ := chainhash.NewHashFromStr("e9a66845e05d5abc0ad04ec80f774a7e585c6e8db975962d069a522137b80c1d")
		_ = st.AddNode(*hash1, 111, 0)
		_ = st.AddNode(*hash2, 111, 0)
		_ = st.AddNode(*hash3, 111, 0)
		_ = st.AddNode(*hash4, 111, 0)

		newSubtree := st.Duplicate()

		require.NoError(t, err)
		assert.Equal(t, st.Fees, newSubtree.Fees)
		assert.Equal(t, st.Size(), newSubtree.Size())
		assert.Equal(t, st.RootHash(), newSubtree.RootHash())

		assert.Len(t, newSubtree.Nodes, len(st.Nodes))

		for i := 0; i < len(st.Nodes); i++ {
			assert.Equal(t, st.Nodes[i].Hash.String(), newSubtree.Nodes[i].Hash.String())
			assert.Equal(t, st.Nodes[i].Fee, newSubtree.Nodes[i].Fee)
		}
	})

	t.Run("Clone - not same root hash", func(t *testing.T) {
		st, err := NewTree(2)
		require.NoError(t, err)

		if st.Size() != 4 {
			t.Errorf(expectedSizeFourMessage, st.Size())
		}

		hash1, _ := chainhash.NewHashFromStr("8c14f0db3df150123e6f3dbbf30f8b955a8249b62ac1d1ff16284aefa3d06d87")
		hash2, _ := chainhash.NewHashFromStr("fff2525b8931402dd09222c50775608f75787bd2b87e56995a7bdd30f79702c4")
		hash3, _ := chainhash.NewHashFromStr("6359f0868171b1d194cbee1af2f16ea598ae8fad666d9b012c8ed2b79a236ec4")
		hash4, _ := chainhash.NewHashFromStr("e9a66845e05d5abc0ad04ec80f774a7e585c6e8db975962d069a522137b80c1d")
		_ = st.AddNode(*hash1, 111, 0)
		_ = st.AddNode(*hash2, 111, 0)
		_ = st.AddNode(*hash3, 111, 0)
		_ = st.AddNode(*hash4, 111, 0)

		newSubtree := st.Duplicate()
		newSubtree.ReplaceRootNode(hash4, 111, 0)
		assert.NotEqual(t, st.RootHash(), newSubtree.RootHash())
	})
}

func TestSubtreeNodeIndex(t *testing.T) {
	tx1 := tx.Clone()
	tx1.Version = 1
	hash1 := *tx1.TxIDChainHash()

	tx2 := tx.Clone()
	tx2.Version = 2
	hash2 := *tx2.TxIDChainHash()

	tx3 := tx.Clone()
	tx3.Version = 3
	hash3 := *tx3.TxIDChainHash()

	t.Run("existing node", func(t *testing.T) {
		st, err := NewTree(4)
		require.NoError(t, err)

		_ = st.AddNode(hash1, 111, 1)
		_ = st.AddNode(hash2, 112, 2)

		index := st.NodeIndex(hash1)
		assert.Equal(t, 0, index)

		index = st.NodeIndex(hash2)
		assert.Equal(t, 1, index)
	})

	t.Run("non-existing node", func(t *testing.T) {
		st, err := NewTree(4)
		require.NoError(t, err)

		_ = st.AddNode(hash1, 111, 1)
		_ = st.AddNode(hash2, 112, 2)

		index := st.NodeIndex(hash3)
		assert.Equal(t, -1, index)
	})

	t.Run("remove existing node", func(t *testing.T) {
		st, err := NewTree(4)
		require.NoError(t, err)

		_ = st.AddNode(hash1, 111, 1)
		_ = st.AddNode(hash2, 112, 2)

		assert.Equal(t, 2, st.Length())

		err = st.RemoveNodeAtIndex(0)
		require.NoError(t, err)
		assert.Equal(t, 1, st.Length())

		// hash2 should now be at node 0
		assert.Equal(t, hash2, st.Nodes[0].Hash)
	})

	t.Run("remove non-existing node", func(t *testing.T) {
		st, err := NewTree(4)
		require.NoError(t, err)

		err = st.RemoveNodeAtIndex(0)
		assert.Error(t, err, "index out of range")
	})
}

func getSubtreeBytes(t *testing.T) (*Subtree, []byte) {
	st, err := NewTree(2)
	require.NoError(t, err)

	if st.Size() != 4 {
		t.Errorf(expectedSizeFourMessage, st.Size())
	}

	hash1, _ := chainhash.NewHashFromStr("8c14f0db3df150123e6f3dbbf30f8b955a8249b62ac1d1ff16284aefa3d06d87")
	hash2, _ := chainhash.NewHashFromStr("fff2525b8931402dd09222c50775608f75787bd2b87e56995a7bdd30f79702c4")
	hash3, _ := chainhash.NewHashFromStr("6359f0868171b1d194cbee1af2f16ea598ae8fad666d9b012c8ed2b79a236ec4")
	hash4, _ := chainhash.NewHashFromStr("e9a66845e05d5abc0ad04ec80f774a7e585c6e8db975962d069a522137b80c1d")
	_ = st.AddNode(*hash1, 111, 0)
	_ = st.AddNode(*hash2, 111, 0)
	_ = st.AddNode(*hash3, 111, 0)
	_ = st.AddNode(*hash4, 111, 0)

	serializedBytes, err := st.Serialize()
	require.NoError(t, err)

	return st, serializedBytes
}

func TestBuildMerkleTreeStoreFromBytes(t *testing.T) {
	t.Run("complete tree", func(t *testing.T) {
		hashes := make([]*chainhash.Hash, 8)
		hashes[0], _ = chainhash.NewHashFromStr("97af9ad3583e2f83fc1e44e475e3a3ee31ec032449cc88b491479ef7d187c115")
		hashes[1], _ = chainhash.NewHashFromStr("7ce05dda56bc523048186c0f0474eb21c92fe35de6d014bd016834637a3ed08d")
		hashes[2], _ = chainhash.NewHashFromStr("3070fb937289e24720c827cbc24f3fce5c361cd7e174392a700a9f42051609e0")
		hashes[3], _ = chainhash.NewHashFromStr("d3cde0ab7142cc99acb31c5b5e1e941faed1c5cf5f8b63ed663972845d663487")
		hashes[4], _ = chainhash.NewHashFromStr("87af9ad3583e2f83fc1e44e475e3a3ee31ec032449cc88b491479ef7d187c115")
		hashes[5], _ = chainhash.NewHashFromStr("6ce05dda56bc523048186c0f0474eb21c92fe35de6d014bd016834637a3ed08d")
		hashes[6], _ = chainhash.NewHashFromStr("2070fb937289e24720c827cbc24f3fce5c361cd7e174392a700a9f42051609e0")
		hashes[7], _ = chainhash.NewHashFromStr("c3cde0ab7142cc99acb31c5b5e1e941faed1c5cf5f8b63ed663972845d663487")

		subtree, err := NewTreeByLeafCount(8)
		require.NoError(t, err)

		for _, hash := range hashes {
			_ = subtree.AddNode(*hash, 111, 0)
		}

		merkleStore, err := BuildMerkleTreeStoreFromBytes(subtree.Nodes)
		require.NoError(t, err)

		expectedMerkleStore := []string{
			"2207df31366e6fdd96a7ef3286278422c1c6dd3d74c3f85bbcfee82a8d31da25",
			"c32db78e5f8437648888713982ea3d49628dbde0b4b48857147f793b55d26f09",
			"4cfd8f882dc64dd7a123d545785bd2670c981493ea85ec058e6428cb95f04fa7",
			"0bb2f84f4071e1a04f61bb04a10dc17affcf7fd558945a3a31b1d1f0fb6ec121",
			"b47df6aa4fe0a1d3841c635444be4e33eb8cdc2f2e929ced06d0a8454fb28225",
			"1e3cfb94c292e8fc2ac692c4c4db4ea73784978ff47424668233a7f491e218a3",
			"86867b9f3e7dcb4bdf5b5cc99322122fe492bc466621f3709d4e389e7e14c16c",
		}

		actualMerkleStore := make([]string, len(*merkleStore))
		for idx, merkle := range *merkleStore {
			actualMerkleStore[idx] = merkle.String()
		}

		assert.Equal(t, expectedMerkleStore, actualMerkleStore)
	})

	t.Run("incomplete tree", func(t *testing.T) {
		st, err := NewTreeByLeafCount(8)
		require.NoError(t, err)

		txIDs := []string{
			"4634057867994ae379e82b408cc9eb145a6e921b95ca38f2ced7eb880685a290",
			"7f87fe1100963977975cef49344e442b4fa3dd9d41de19bc94609c100210ca05",
			"a28c1021f07263101f5a5052c6a7bdc970ac1d0ab09d8d20aa7a4a61ad9d6597",
			"dcd31c71368f757f65105d68ee1a2e5598db84900e28dabecba23651c5cda468",
			"7bac32882547cbb540914f48c6ac99ac682ef001c3aa3d4dcdb5951c8db79678",
			"67c0f4eb336057ecdf940497a75fcbd1a131e981edf568b54eed2f944889e441",
		}

		var txHash *chainhash.Hash
		for _, txID := range txIDs {
			txHash, _ = chainhash.NewHashFromStr(txID)
			_ = st.AddNode(*txHash, 101, 0)
		}

		merkleStore, err := BuildMerkleTreeStoreFromBytes(st.Nodes)
		require.NoError(t, err)

		expectedMerkleStore := []string{
			"dc9ab938cd3124ad36e90c30bcb02256eb73eb62dc657d93e89a0a29f323c3c7",
			"a9e6413abb02b534ff5250cbabdc673480656d0e053cfd23fd010241d5e045f2",
			"e2a6065233b307b77a5f73f9f27843d42e48d5e061567416b4508517ef2dd452",
			"",
			"bfd8a13a5cb1ba128319ee95e09a7e2ff67a52d0c9af8485bfffae737e32d6bf",
			"63fd0f07ff87223f688d0809f46a8118f185bab04d300406513acdc8832bad5e",
			"68e239fc6684a224142add79ebed60569baedf667c6be03a5f8719aba44a488b",
		}

		actualMerkleStore := make([]string, len(*merkleStore))

		for idx, merkle := range *merkleStore {
			if merkle.Equal(chainhash.Hash{}) {
				actualMerkleStore[idx] = ""
			} else {
				actualMerkleStore[idx] = merkle.String()
			}
		}

		assert.Equal(t, expectedMerkleStore, actualMerkleStore)
	})

	t.Run("incomplete tree 2", func(t *testing.T) {
		hashes := make([]*chainhash.Hash, 5)
		hashes[0], _ = chainhash.NewHashFromStr("97af9ad3583e2f83fc1e44e475e3a3ee31ec032449cc88b491479ef7d187c115")
		hashes[1], _ = chainhash.NewHashFromStr("7ce05dda56bc523048186c0f0474eb21c92fe35de6d014bd016834637a3ed08d")
		hashes[2], _ = chainhash.NewHashFromStr("3070fb937289e24720c827cbc24f3fce5c361cd7e174392a700a9f42051609e0")
		hashes[3], _ = chainhash.NewHashFromStr("d3cde0ab7142cc99acb31c5b5e1e941faed1c5cf5f8b63ed663972845d663487")
		hashes[4], _ = chainhash.NewHashFromStr("87af9ad3583e2f83fc1e44e475e3a3ee31ec032449cc88b491479ef7d187c115")

		subtree, err := NewTreeByLeafCount(8)
		require.NoError(t, err)

		for _, hash := range hashes {
			_ = subtree.AddNode(*hash, 111, 0)
		}

		merkleStore, err := BuildMerkleTreeStoreFromBytes(subtree.Nodes)
		require.NoError(t, err)

		expectedMerkleStore := []string{
			"2207df31366e6fdd96a7ef3286278422c1c6dd3d74c3f85bbcfee82a8d31da25",
			"c32db78e5f8437648888713982ea3d49628dbde0b4b48857147f793b55d26f09",
			"61a34fe6c63b5276e042a10a559e9ee9bb785f7b40f753fefdf0fe615d8a6be1",
			"",
			"b47df6aa4fe0a1d3841c635444be4e33eb8cdc2f2e929ced06d0a8454fb28225",
			"95d960d5691c5a92beb94501d0f775dbc161e6fe1c6ca420e158ef22f25320cb",
			"e641bf2a1c0a2298d628ad70e25976cbda419e825eeb21d854976d6f93192a24",
		}

		actualMerkleStore := make([]string, len(*merkleStore))

		for idx, merkle := range *merkleStore {
			if merkle.Equal(chainhash.Hash{}) {
				actualMerkleStore[idx] = ""
			} else {
				actualMerkleStore[idx] = merkle.String()
			}
		}

		assert.Equal(t, expectedMerkleStore, actualMerkleStore)
	})
}

// func TestSubtree_AddNode(t *testing.T) {
//	t.Run("fee hash", func(t *testing.T) {
//		st := NewTree(1)
//		assert.Equal(t, "0000000000000000000000000000000000000000000000000000000000000000", st.FeeHash.String())
//	})
//
//	t.Run("fee hash 1", func(t *testing.T) {
//		st := NewTree(1)
//		hash1, _ := chainhash.NewHashFromStr("de2c2e8628ab837ceff3de0217083d9d5feb71f758a5d083ada0b33a36e1b30e")
//		_ = st.AddNode(hash1, 111, 0)
//
//		assert.Equal(t, "66e4e66648f366400333d922e2371ad132b37054d53410b2767876089707eb43", st.FeeHash.String())
//	})
//
//	t.Run("fee hash 2", func(t *testing.T) {
//		st := NewTree(1)
//		hash1, _ := chainhash.NewHashFromStr("de2c2e8628ab837ceff3de0217083d9d5feb71f758a5d083ada0b33a36e1b30e")
//		hash2, _ := chainhash.NewHashFromStr("89878bfd69fba52876e5217faec126fc6a20b1845865d4038c12f03200793f48")
//		_ = st.AddNode(hash1, 111, 0)
//		_ = st.AddNode(hash2, 123, 0)
//
//		assert.Equal(t, "e6e65a874a12c4753485b3b42d1c378b36b02196ef2b3461da1d452d7d1434fb", st.FeeHash.String())
//	})
// }

func TestAddNode(t *testing.T) {
	t.Run("successfully add node to empty subtree", func(t *testing.T) {
		st, err := NewTree(1) // Creates a subtree that can hold 2 nodes
		require.NoError(t, err)

		hash, _ := chainhash.NewHashFromStr("97af9ad3583e2f83fc1e44e475e3a3ee31ec032449cc88b491479ef7d187c115")
		node := Node{
			Hash:        *hash,
			Fee:         1000,
			SizeInBytes: 250,
		}

		err = st.AddSubtreeNode(node)
		require.NoError(t, err)

		require.Len(t, st.Nodes, 1)
		require.Equal(t, *hash, st.Nodes[0].Hash)
		require.Equal(t, uint64(1000), st.Fees)
		require.Equal(t, uint64(250), st.SizeInBytes)
		require.Nil(t, st.rootHash) // Should be reset
	})

	t.Run("successfully add multiple nodes", func(t *testing.T) {
		st, err := NewTree(1) // Creates a subtree that can hold 2 nodes
		require.NoError(t, err)

		hash1, _ := chainhash.NewHashFromStr("97af9ad3583e2f83fc1e44e475e3a3ee31ec032449cc88b491479ef7d187c115")
		node1 := Node{
			Hash:        *hash1,
			Fee:         1000,
			SizeInBytes: 250,
		}

		hash2, _ := chainhash.NewHashFromStr("7ce05dda56bc523048186c0f0474eb21c92fe35de6d014bd016834637a3ed08d")
		node2 := Node{
			Hash:        *hash2,
			Fee:         2000,
			SizeInBytes: 500,
		}

		err = st.AddSubtreeNode(node1)
		require.NoError(t, err)
		err = st.AddSubtreeNode(node2)
		require.NoError(t, err)

		require.Len(t, st.Nodes, 2)
		require.Equal(t, *hash1, st.Nodes[0].Hash)
		require.Equal(t, *hash2, st.Nodes[1].Hash)
		require.Equal(t, uint64(3000), st.Fees)
		require.Equal(t, uint64(750), st.SizeInBytes)
	})

	t.Run("error when subtree is full", func(t *testing.T) {
		st, err := NewTree(1) // Creates a subtree that can hold 2 nodes
		require.NoError(t, err)

		// Add two nodes to fill the subtree
		hash1, _ := chainhash.NewHashFromStr("97af9ad3583e2f83fc1e44e475e3a3ee31ec032449cc88b491479ef7d187c115")
		node1 := Node{Hash: *hash1, Fee: 1000, SizeInBytes: 250}
		hash2, _ := chainhash.NewHashFromStr("7ce05dda56bc523048186c0f0474eb21c92fe35de6d014bd016834637a3ed08d")
		node2 := Node{Hash: *hash2, Fee: 2000, SizeInBytes: 500}

		err = st.AddSubtreeNode(node1)
		require.NoError(t, err)
		err = st.AddSubtreeNode(node2)
		require.NoError(t, err)

		require.True(t, st.IsComplete())

		// Try to add a third node
		hash3, _ := chainhash.NewHashFromStr("3070fb937289e24720c827cbc24f3fce5c361cd7e174392a700a9f42051609e0")
		node3 := Node{Hash: *hash3, Fee: 3000, SizeInBytes: 750}
		err = st.AddSubtreeNode(node3)
		require.Error(t, err)
		require.Equal(t, "subtree is full", err.Error())
		require.Len(t, st.Nodes, 2)
	})

	t.Run("error when adding coinbase placeholder", func(t *testing.T) {
		st, err := NewTree(1)
		require.NoError(t, err)

		node := Node{
			Hash:        CoinbasePlaceholder,
			Fee:         0,
			SizeInBytes: 0,
		}

		err = st.AddSubtreeNode(node)
		require.Error(t, err)
		require.Contains(t, err.Error(), "coinbase placeholder node should be added with AddCoinbaseNode")
		require.Empty(t, st.Nodes)
	})

	t.Run("node index is updated when it exists", func(t *testing.T) {
		st, err := NewTree(1)
		require.NoError(t, err)

		// Initialize node index
		st.nodeIndex = make(map[chainhash.Hash]int)

		hash, _ := chainhash.NewHashFromStr("97af9ad3583e2f83fc1e44e475e3a3ee31ec032449cc88b491479ef7d187c115")
		node := Node{
			Hash:        *hash,
			Fee:         1000,
			SizeInBytes: 250,
		}

		err = st.AddSubtreeNode(node)
		require.NoError(t, err)

		// Check that the node was added to the index
		index, exists := st.nodeIndex[*hash]
		require.True(t, exists)
		require.Equal(t, 0, index)
	})
}

<<<<<<< HEAD
func TestSubtreeConflictingNodes(t *testing.T) {
=======
func TestNewSubtreeFromBytesErrors(t *testing.T) {
	t.Run("invalid bytes", func(t *testing.T) {
		invalidBytes := []byte{0x01, 0x02, 0x03}
		_, err := NewSubtreeFromBytes(invalidBytes)
		require.Error(t, err)
	})
}

func TestNewSubtreeFromReaderErrors(t *testing.T) {
	t.Run("invalid reader", func(t *testing.T) {
		invalidBytes := []byte{0x01, 0x02, 0x03}
		_, err := NewSubtreeFromReader(bytes.NewReader(invalidBytes))
		require.Error(t, err)
	})
}

func TestDeserializeFromReaderErrors(t *testing.T) {
	t.Run("corrupted root hash", func(t *testing.T) {
		st := &Subtree{}
		// Only 10 bytes instead of expected 32 for hash
		invalidData := []byte{0x01, 0x02, 0x03, 0x04, 0x05, 0x06, 0x07, 0x08, 0x09, 0x0A}
		err := st.DeserializeFromReader(bytes.NewReader(invalidData))
		require.Error(t, err)
		assert.Contains(t, err.Error(), "unable to read root hash")
	})

	t.Run("corrupted fees", func(t *testing.T) {
		st := &Subtree{}
		// 32 bytes for hash but not enough for fees
		invalidData := make([]byte, 32)
		err := st.DeserializeFromReader(bytes.NewReader(invalidData))
		require.Error(t, err)
		assert.Contains(t, err.Error(), "unable to read fees")
	})

	t.Run("corrupted sizeInBytes", func(t *testing.T) {
		st := &Subtree{}
		// 32 bytes for hash + 8 for fees but not enough for sizeInBytes
		invalidData := make([]byte, 40)
		err := st.DeserializeFromReader(bytes.NewReader(invalidData))
		require.Error(t, err)
		assert.Contains(t, err.Error(), "unable to read sizeInBytes")
	})

	t.Run("corrupted node data", func(t *testing.T) {
		st := &Subtree{}
		// Create valid header but invalid node data
		buf := bytes.NewBuffer(nil)

		// Write root hash (32 bytes)
		rootHash := make([]byte, 32)
		buf.Write(rootHash)

		// Write fees (8 bytes)
		feesBytes := make([]byte, 8)
		buf.Write(feesBytes)

		// Write sizeInBytes (8 bytes)
		sizeBytes := make([]byte, 8)
		buf.Write(sizeBytes)

		// Write number of leaves (8 bytes) - say we have 2 nodes
		numLeavesBytes := make([]byte, 8)
		binary.LittleEndian.PutUint64(numLeavesBytes, 2)
		buf.Write(numLeavesBytes)

		// Write incomplete node data (should be 48 bytes per node, but only write 10)
		buf.Write(make([]byte, 10))

		err := st.DeserializeFromReader(buf)
		require.Error(t, err)
		assert.Contains(t, err.Error(), "unable to read node")
	})
}

func TestSubtree_ConflictingNodes(t *testing.T) {
>>>>>>> 0b5e1602
	tx1 := tx.Clone()
	tx1.Version = 1
	hash1 := *tx1.TxIDChainHash()

	tx2 := tx.Clone()
	tx2.Version = 2
	hash2 := *tx2.TxIDChainHash()

	st, err := NewTree(4)
	require.NoError(t, err)

	err = st.AddNode(hash1, 111, 1)
	require.NoError(t, err)

	err = st.AddNode(hash2, 112, 2)
	require.NoError(t, err)

	assert.Len(t, st.Nodes, 2)
	assert.Equal(t, 2, st.Length())

	err = st.AddConflictingNode(hash1)
	require.NoError(t, err)
	assert.Len(t, st.Nodes, 2)
	assert.Equal(t, 2, st.Length())
	assert.Len(t, st.ConflictingNodes, 1)

	bytes, err := st.Serialize()
	require.NoError(t, err)
	assert.GreaterOrEqual(t, len(bytes), 48)

	newSt, err := NewSubtreeFromBytes(bytes)
	require.NoError(t, err)
	assert.Len(t, newSt.Nodes, 2)
	assert.Equal(t, 2, newSt.Length())
	assert.Len(t, newSt.ConflictingNodes, 1)
}

func BenchmarkSubtree_Deserialize(b *testing.B) {
	// populate subtree for test
	subtree, _ := NewTreeByLeafCount(1024 * 1024)

	for i := uint64(0); i < 1024*1024; i++ {
		hash, _ := chainhash.NewHashFromStr(fmt.Sprintf("%x", i))
		_ = subtree.AddNode(*hash, i, i)
	}

	subtreeBytes, _ := subtree.Serialize()

	b.ResetTimer()

	for i := 0; i < b.N; i++ {
		_, err := NewSubtreeFromBytes(subtreeBytes)
		require.NoError(b, err)
	}
}

func BenchmarkSubtree_DeserializeNodesFromReader(b *testing.B) {
	// populate subtree for test
	subtree, _ := NewTreeByLeafCount(1024 * 1024)

	for i := uint64(0); i < 1024*1024; i++ {
		hash, _ := chainhash.NewHashFromStr(fmt.Sprintf("%x", i))
		_ = subtree.AddNode(*hash, i, i)
	}

	subtreeBytes, _ := subtree.Serialize()
	subtreeReader := bytes.NewReader(subtreeBytes)

	b.ResetTimer()

	for i := 0; i < b.N; i++ {
		_, err := DeserializeNodesFromReader(subtreeReader)
		require.NoError(b, err)

		// reset the subtree reader for the next loop
		_, _ = subtreeReader.Seek(0, 0)
	}
}

func BenchmarkSubtree_DeserializeFromReader(b *testing.B) {
	// populate subtree for test
	subtree, _ := NewTreeByLeafCount(1024 * 1024)

	for i := uint64(0); i < 1024*1024; i++ {
		hash, _ := chainhash.NewHashFromStr(fmt.Sprintf("%x", i))
		_ = subtree.AddNode(*hash, i, i)
	}

	subtreeBytes, _ := subtree.Serialize()
	subtreeReader := bytes.NewReader(subtreeBytes)

	b.ResetTimer()

	for i := 0; i < b.N; i++ {
		s := &Subtree{}
		err := s.DeserializeFromReader(subtreeReader)
		require.NoError(b, err)

		// reset the subtree reader for the next loop
		_, _ = subtreeReader.Seek(0, 0)
	}
}

func Benchmark_NodeIndex(b *testing.B) {
	// populate subtree for test
	subtree, _ := NewTreeByLeafCount(1024 * 1024)

	for i := uint64(0); i < 1024*1024; i++ {
		hash := chainhash.HashH([]byte(fmt.Sprintf("tx_%x", i)))
		_ = subtree.AddNode(hash, i, i)
	}

	subtreeLength := subtree.Length()

	b.ResetTimer()

	for i := 0; i < b.N; i++ {
		index := subtree.NodeIndex(subtree.Nodes[i%subtreeLength].Hash)
		require.GreaterOrEqual(b, index, 0)
	}
}<|MERGE_RESOLUTION|>--- conflicted
+++ resolved
@@ -947,9 +947,6 @@
 	})
 }
 
-<<<<<<< HEAD
-func TestSubtreeConflictingNodes(t *testing.T) {
-=======
 func TestNewSubtreeFromBytesErrors(t *testing.T) {
 	t.Run("invalid bytes", func(t *testing.T) {
 		invalidBytes := []byte{0x01, 0x02, 0x03}
@@ -1026,7 +1023,6 @@
 }
 
 func TestSubtree_ConflictingNodes(t *testing.T) {
->>>>>>> 0b5e1602
 	tx1 := tx.Clone()
 	tx1.Version = 1
 	hash1 := *tx1.TxIDChainHash()
